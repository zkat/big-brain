/*!
Scorers look at the world and boil down arbitrary characteristics into a range of 0.0..=1.0. This module includes the ScorerBuilder trait and some built-in Composite Scorers.
*/

use std::{cmp::Ordering, sync::Arc};

use bevy::prelude::*;
#[cfg(feature = "trace")]
use bevy::utils::tracing::trace;

use crate::{
    evaluators::Evaluator,
<<<<<<< HEAD
    measures::{Measure, SumMeasure},
    thinker::{Actor, ScorerEnt},
=======
    thinker::{Actor, Scorer, ScorerSpan},
>>>>>>> 849ab346
};

/**
Score value between `0.0..=1.0` associated with a Scorer.
 */
#[derive(Clone, Component, Debug, Default)]
pub struct Score(pub(crate) f32);

impl Score {
    /**
    Returns the `Score`'s current value.
     */
    pub fn get(&self) -> f32 {
        self.0
    }

    /**
    Set the `Score`'s value.

    ### Panics

    Panics if `value` isn't within `0.0..=1.0`.
     */
    pub fn set(&mut self, value: f32) {
        if !(0.0..=1.0).contains(&value) {
            panic!("Score value must be between 0.0 and 1.0");
        }
        self.0 = value;
    }
}

/**
Trait that must be defined by types in order to be `ScorerBuilder`s. `ScorerBuilder`s' job is to spawn new `Scorer` entities. In general, most of this is already done for you, and the only method you really have to implement is `.build()`.

The `build()` method MUST be implemented for any `ScorerBuilder`s you want to define.
*/
pub trait ScorerBuilder: std::fmt::Debug + Sync + Send {
    /**
    MUST insert your concrete Scorer component into the Scorer [`Entity`], using
     `cmd`. You _may_ use `actor`, but it's perfectly normal to just ignore it.

    Note that this method is automatically implemented for any Components that
    implement Clone, so you don't need to define it yourself unless you want
    more complex parameterization of your Actions.

    ### Example

    Using `Clone` (the easy way):

    ```no_run
    #[derive(Debug, Clone, Component)]
    struct MyScorer;
    ```

    Implementing it manually:

    ```no_run
    struct MyBuilder;
    #[derive(Debug, Component)]
    struct MyScorer;

    impl ScorerBuilder for MyBuilder {
        fn build(&self, cmd: &mut Commands, action: Entity, actor: Entity) {
            cmd.entity(action).insert(MyScorer);
        }
    }
    ```
    */
    fn build(&self, cmd: &mut Commands, scorer: Entity, actor: Entity);

    /**
     * A label to display when logging using the Scorer's tracing span.
     */
    fn label(&self) -> Option<&str> {
        None
    }
}

pub fn spawn_scorer<T: ScorerBuilder + ?Sized>(
    builder: &T,
    cmd: &mut Commands,
    actor: Entity,
) -> Entity {
    let scorer_ent = cmd.spawn().id();
    let span = ScorerSpan::new(scorer_ent, ScorerBuilder::label(builder));
    let _guard = span.span().enter();
    debug!("New Scorer spawned.");
    cmd.entity(scorer_ent)
        .insert(Name::new("Scorer"))
        .insert(Score::default())
        .insert(Actor(actor));
    builder.build(cmd, scorer_ent, actor);
    std::mem::drop(_guard);
    cmd.entity(scorer_ent).insert(span);
    scorer_ent
}

impl<T> ScorerBuilder for T
where
    T: Component + Clone + std::fmt::Debug + Send + Sync,
{
    fn build(&self, cmd: &mut Commands, action: Entity, _actor: Entity) {
        cmd.entity(action).insert(T::clone(self));
    }
}

/**
Scorer that always returns the same, fixed score. Good for combining with things creatively!
 */
#[derive(Clone, Component, Debug)]
pub struct FixedScore(pub f32);

impl FixedScore {
    pub fn build(score: f32) -> FixedScorerBuilder {
        FixedScorerBuilder { score, label: None }
    }
}

pub fn fixed_score_system(mut query: Query<(&FixedScore, &mut Score, &ScorerSpan)>) {
    for (FixedScore(fixed), mut score, _span) in query.iter_mut() {
        #[cfg(feature = "trace")]
        {
            let _guard = _span.span().enter();
            trace!("FixedScore: {}", fixed);
        }
        score.set(*fixed);
    }
}

#[derive(Debug)]
pub struct FixedScorerBuilder {
    score: f32,
    label: Option<String>,
}

impl FixedScorerBuilder {
    pub fn label(mut self, label: impl Into<String>) -> Self {
        self.label = Some(label.into());
        self
    }
}

impl ScorerBuilder for FixedScorerBuilder {
    fn build(&self, cmd: &mut Commands, scorer: Entity, _actor: Entity) {
        cmd.entity(scorer).insert(FixedScore(self.score));
    }

    fn label(&self) -> Option<&str> {
        self.label.as_deref().or(Some("FixedScore"))
    }
}

/**
Composite Scorer that takes any number of other Scorers and returns the sum of their [`Score`] values if each _individual_ [`Score`] is at or above the configured `threshold`.

### Example

```ignore
Thinker::build()
    .when(
        AllOrNothing::build(0.8)
          .push(MyScorer)
          .push(MyOtherScorer),
        MyAction::build());
```
 */
#[derive(Component, Debug)]
pub struct AllOrNothing {
    threshold: f32,
    scorers: Vec<Scorer>,
}

impl AllOrNothing {
    pub fn build(threshold: f32) -> AllOrNothingBuilder {
        AllOrNothingBuilder {
            threshold,
            scorers: Vec::new(),
            label: None,
        }
    }
}

pub fn all_or_nothing_system(
    query: Query<(Entity, &AllOrNothing, &ScorerSpan)>,
    mut scores: Query<&mut Score>,
) {
    for (
        aon_ent,
        AllOrNothing {
            threshold,
            scorers: children,
        },
        _span,
    ) in query.iter()
    {
        let mut sum = 0.0;
        for Scorer(child) in children.iter() {
            let score = scores.get_mut(*child).expect("where is it?");
            if score.0 < *threshold {
                sum = 0.0;
                break;
            } else {
                sum += score.0;
            }
        }
        let mut score = scores.get_mut(aon_ent).expect("where did it go?");
        score.set(crate::evaluators::clamp(sum, 0.0, 1.0));
        #[cfg(feature = "trace")]
        {
            let _guard = _span.span().enter();
            trace!("AllOrNothing score: {}", score.get());
        }
    }
}

#[derive(Debug, Clone)]
pub struct AllOrNothingBuilder {
    threshold: f32,
    scorers: Vec<Arc<dyn ScorerBuilder>>,
    label: Option<String>,
}

impl AllOrNothingBuilder {
    /**
    Add another Scorer to this [`ScorerBuilder`].
     */
    pub fn push(mut self, scorer: impl ScorerBuilder + 'static) -> Self {
        self.scorers.push(Arc::new(scorer));
        self
    }

    /**
     * Set a label for this Action.
     */
    pub fn label(mut self, label: impl AsRef<str>) -> Self {
        self.label = Some(label.as_ref().into());
        self
    }
}

impl ScorerBuilder for AllOrNothingBuilder {
    fn label(&self) -> Option<&str> {
        self.label.as_deref().or(Some("AllOrNothing"))
    }

    fn build(&self, cmd: &mut Commands, scorer: Entity, actor: Entity) {
        let scorers: Vec<_> = self
            .scorers
            .iter()
            .map(|scorer| spawn_scorer(&**scorer, cmd, actor))
            .collect();
        cmd.entity(scorer)
            .insert(Score::default())
            .push_children(&scorers[..])
            .insert(Name::new("Scorer"))
            .insert(AllOrNothing {
                threshold: self.threshold,
                scorers: scorers.into_iter().map(Scorer).collect(),
            });
    }
}

/**
Composite Scorer that takes any number of other Scorers and returns the sum of their [`Score`] values if the _total_ summed [`Score`] is at or above the configured `threshold`.

### Example

```ignore
Thinker::build()
    .when(
        SumOfScorers::build()
          .push(MyScorer)
          .push(MyOtherScorer),
        MyAction::build());
```
 */
#[derive(Component, Debug)]
pub struct SumOfScorers {
    threshold: f32,
    scorers: Vec<Scorer>,
}

impl SumOfScorers {
    pub fn build(threshold: f32) -> SumOfScorersBuilder {
        SumOfScorersBuilder {
            threshold,
            scorers: Vec::new(),
            label: None,
        }
    }
}

pub fn sum_of_scorers_system(
    query: Query<(Entity, &SumOfScorers, &ScorerSpan)>,
    mut scores: Query<&mut Score>,
) {
    for (
        sos_ent,
        SumOfScorers {
            threshold,
            scorers: children,
        },
        _span,
    ) in query.iter()
    {
        let mut sum = 0.0;
        for Scorer(child) in children.iter() {
            let score = scores.get_mut(*child).expect("where is it?");
            sum += score.0;
        }
        if sum < *threshold {
            sum = 0.0;
        }
        let mut score = scores.get_mut(sos_ent).expect("where did it go?");
        score.set(crate::evaluators::clamp(sum, 0.0, 1.0));
        #[cfg(feature = "trace")]
        {
            let _guard = _span.span().enter();
            trace!(
                "SumOfScorers score: {}, from {} scores",
                score.get(),
                children.len()
            );
        }
    }
}

#[derive(Debug, Clone)]
pub struct SumOfScorersBuilder {
    threshold: f32,
    scorers: Vec<Arc<dyn ScorerBuilder>>,
    label: Option<String>,
}

impl SumOfScorersBuilder {
    pub fn push(mut self, scorer: impl ScorerBuilder + 'static) -> Self {
        self.scorers.push(Arc::new(scorer));
        self
    }

    /**
     * Set a label for this Action.
     */
    pub fn label(mut self, label: impl AsRef<str>) -> Self {
        self.label = Some(label.as_ref().into());
        self
    }
}

impl ScorerBuilder for SumOfScorersBuilder {
    fn label(&self) -> Option<&str> {
        self.label.as_deref().or(Some("SumOfScorers"))
    }

    #[allow(clippy::needless_collect)]
    fn build(&self, cmd: &mut Commands, scorer: Entity, actor: Entity) {
        let scorers: Vec<_> = self
            .scorers
            .iter()
            .map(|scorer| spawn_scorer(&**scorer, cmd, actor))
            .collect();
        cmd.entity(scorer)
            .push_children(&scorers[..])
            .insert(SumOfScorers {
                threshold: self.threshold,
                scorers: scorers.into_iter().map(Scorer).collect(),
            });
    }
}

/**
Composite Scorer that takes any number of other Scorers and returns the product of their [`Score`]. If the resulting score
is less than the threshold, it returns 0.

The Scorer can also apply a compensation factor based on the number of Scores passed to it. This can be enabled by passing
`true` to the `use_compensation` method on the builder.

### Example

```ignore
Thinker::build()
    .when(
        ProductOfScorers::build(0.5)
          .use_compensation(true)
          .push(MyScorer)
          .push(MyOtherScorer),
        MyAction::build());
```
 */

#[derive(Component, Debug)]
pub struct ProductOfScorers {
    threshold: f32,
    use_compensation: bool,
    scorers: Vec<Scorer>,
}

impl ProductOfScorers {
    pub fn build(threshold: f32) -> ProductOfScorersBuilder {
        ProductOfScorersBuilder {
            threshold,
            use_compensation: false,
            scorers: Vec::new(),
            label: None,
        }
    }
}

pub fn product_of_scorers_system(
    query: Query<(Entity, &ProductOfScorers, &ScorerSpan)>,
    mut scores: Query<&mut Score>,
) {
    for (
        sos_ent,
        ProductOfScorers {
            threshold,
            use_compensation,
            scorers: children,
        },
        _span,
    ) in query.iter()
    {
        let mut product = 1.0;
        let mut num_scorers = 0;

        for Scorer(child) in children.iter() {
            let score = scores.get_mut(*child).expect("where is it?");
            product *= score.0;
            num_scorers += 1;
        }

        // See for example http://www.gdcvault.com/play/1021848/Building-a-Better-Centaur-AI
        if *use_compensation && product < 1.0 {
            let mod_factor = 1.0 - 1.0 / (num_scorers as f32);
            let makeup = (1.0 - product) * mod_factor;
            product += makeup * product;
        }

        if product < *threshold {
            product = 0.0;
        }

        let mut score = scores.get_mut(sos_ent).expect("where did it go?");
        score.set(product.clamp(0.0, 1.0));
        #[cfg(feature = "trace")]
        {
            let _guard = _span.span().enter();
            trace!(
                "ProductOfScorers score: {}, from {} scores",
                score.get(),
                children.len()
            );
        }
    }
}

#[derive(Debug, Clone)]
pub struct ProductOfScorersBuilder {
    threshold: f32,
    use_compensation: bool,
    scorers: Vec<Arc<dyn ScorerBuilder>>,
    label: Option<String>,
}

impl ProductOfScorersBuilder {
    /// To account for the fact that the total score will be reduced for scores with more inputs,
    /// we can optionally apply a compensation factor by calling this and passing `true`
    pub fn use_compensation(mut self, use_compensation: bool) -> Self {
        self.use_compensation = use_compensation;
        self
    }

    pub fn push(mut self, scorer: impl ScorerBuilder + 'static) -> Self {
        self.scorers.push(Arc::new(scorer));
        self
    }

    /**
     * Set a label for this Action.
     */
    pub fn label(mut self, label: impl AsRef<str>) -> Self {
        self.label = Some(label.as_ref().into());
        self
    }
}

impl ScorerBuilder for ProductOfScorersBuilder {
    fn label(&self) -> Option<&str> {
        self.label.as_deref().or(Some("ProductOfScorers"))
    }

    #[allow(clippy::needless_collect)]
    fn build(&self, cmd: &mut Commands, scorer: Entity, actor: Entity) {
        let scorers: Vec<_> = self
            .scorers
            .iter()
            .map(|scorer| spawn_scorer(&**scorer, cmd, actor))
            .collect();
        cmd.entity(scorer)
            .push_children(&scorers[..])
            .insert(ProductOfScorers {
                threshold: self.threshold,
                use_compensation: self.use_compensation,
                scorers: scorers.into_iter().map(Scorer).collect(),
            });
    }
}

/**
Composite Scorer that takes any number of other Scorers and returns the single highest value [`Score`] if  _any_ [`Score`]s are at or above the configured `threshold`.

### Example

```ignore
Thinker::build()
    .when(
        WinningScorer::build()
          .push(MyScorer)
          .push(MyOtherScorer),
        MyAction::build());
```
 */

#[derive(Component, Debug)]
pub struct WinningScorer {
    threshold: f32,
    scorers: Vec<Scorer>,
}

impl WinningScorer {
    pub fn build(threshold: f32) -> WinningScorerBuilder {
        WinningScorerBuilder {
            threshold,
            scorers: Vec::new(),
            label: None,
        }
    }
}

pub fn winning_scorer_system(
    mut query: Query<(Entity, &mut WinningScorer, &ScorerSpan)>,
    mut scores: Query<&mut Score>,
) {
    for (sos_ent, mut winning_scorer, _span) in query.iter_mut() {
        let (threshold, children) = (winning_scorer.threshold, &mut winning_scorer.scorers);
        let mut all_scores = children
            .iter()
            .map(|Scorer(e)| scores.get(*e).expect("where is it?"))
            .collect::<Vec<&Score>>();

        all_scores.sort_by(|a, b| a.get().partial_cmp(&b.get()).unwrap_or(Ordering::Equal));
        let winning_score_or_zero = match all_scores.last() {
            Some(s) => {
                if s.get() < threshold {
                    0.0
                } else {
                    s.get()
                }
            }
            None => 0.0,
        };
        let mut score = scores.get_mut(sos_ent).expect("where did it go?");
        score.set(crate::evaluators::clamp(winning_score_or_zero, 0.0, 1.0));
        #[cfg(feature = "trace")]
        {
            let _guard = _span.span().enter();
            trace!(
                "WinningScorer score: {}, from {} scores",
                score.get(),
                children.len()
            );
        }
    }
}

#[derive(Debug, Clone)]
pub struct WinningScorerBuilder {
    threshold: f32,
    scorers: Vec<Arc<dyn ScorerBuilder>>,
    label: Option<String>,
}

impl WinningScorerBuilder {
    /**
    Add another Scorer to this [`ScorerBuilder`].
     */
    pub fn push(mut self, scorer: impl ScorerBuilder + 'static) -> Self {
        self.scorers.push(Arc::new(scorer));
        self
    }

    /**
     * Set a label for this Action.
     */
    pub fn label(mut self, label: impl AsRef<str>) -> Self {
        self.label = Some(label.as_ref().into());
        self
    }
}

impl ScorerBuilder for WinningScorerBuilder {
    fn label(&self) -> Option<&str> {
        self.label.as_deref().or(Some("WinningScorer"))
    }

    #[allow(clippy::needless_collect)]
    fn build(&self, cmd: &mut Commands, scorer: Entity, actor: Entity) {
        let scorers: Vec<_> = self
            .scorers
            .iter()
            .map(|scorer| spawn_scorer(&**scorer, cmd, actor))
            .collect();
        cmd.entity(scorer)
            .push_children(&scorers[..])
            .insert(WinningScorer {
                threshold: self.threshold,
                scorers: scorers.into_iter().map(Scorer).collect(),
            });
    }
}

/**
Composite scorer that takes a `ScorerBuilder` and applies an `Evaluator`. Note that
unlike other composite scorers, `EvaluatingScorer` only takes one scorer upon building.

### Example

```ignore
Thinker::build()
    .when(
        EvaluatingScorer::build(MyScorer, MyEvaluator),
        MyAction);
```
 */
#[derive(Component, Debug)]
pub struct EvaluatingScorer {
    scorer: Scorer,
    evaluator: Arc<dyn Evaluator>,
}

impl EvaluatingScorer {
    pub fn build(
        scorer: impl ScorerBuilder + 'static,
        evaluator: impl Evaluator + 'static,
    ) -> EvaluatingScorerBuilder {
        EvaluatingScorerBuilder {
            evaluator: Arc::new(evaluator),
            scorer: Arc::new(scorer),
            label: None,
        }
    }
}

pub fn evaluating_scorer_system(
    query: Query<(Entity, &EvaluatingScorer, &ScorerSpan)>,
    mut scores: Query<&mut Score>,
) {
    for (sos_ent, eval_scorer, _span) in query.iter() {
        // Get the inner score
        let inner_score = scores
            .get(eval_scorer.scorer.0)
            .expect("where did it go?")
            .get();
        // Get composite score
        let mut score = scores.get_mut(sos_ent).expect("where did it go?");
        score.set(crate::evaluators::clamp(
            eval_scorer.evaluator.evaluate(inner_score),
            0.0,
            1.0,
        ));
        #[cfg(feature = "trace")]
        {
            let _guard = _span.span().enter();
            trace!(
                "EvaluatingScorer score: {}, from score: {}",
                score.get(),
                inner_score
            );
        }
    }
}

#[derive(Debug)]
pub struct EvaluatingScorerBuilder {
    scorer: Arc<dyn ScorerBuilder>,
    evaluator: Arc<dyn Evaluator>,
    label: Option<String>,
}

impl ScorerBuilder for EvaluatingScorerBuilder {
    fn label(&self) -> Option<&str> {
        self.label.as_deref().or(Some("EvaluatingScorer"))
    }

    fn build(&self, cmd: &mut Commands, scorer: Entity, actor: Entity) {
        let inner_scorer = spawn_scorer(&*self.scorer, cmd, actor);
        let scorers = vec![inner_scorer];
        cmd.entity(scorer)
            .push_children(&scorers[..])
            .insert(EvaluatingScorer {
                evaluator: self.evaluator.clone(),
                scorer: Scorer(inner_scorer),
            });
    }
}

/**
Composite Scorer that allows more fine-grained control of how the scores are combined. The default is to apply a weighting

### Example

Using the default measure:

```ignore
Thinker::build()
    .when(
        MeasuredScorer::build(0.5)
          .push(MyScorer)
          .push(MyOtherScorer),
        MyAction);
```

Customising the measure:

```ignore
Thinker::build()
    .when(
        MeasuredScorer::build(0.5)
          .measure(measures::ChebychevDistance)
          .push(MyScorer)
          .push(MyOtherScorer),
        MyAction);
```

 */

#[derive(Component, Debug)]
pub struct MeasuredScorer {
    threshold: f32,
    measure: Arc<dyn Measure>,
    scorers: Vec<ScorerEnt>,
}

impl MeasuredScorer {
    pub fn build(threshold: f32) -> MeasuredScorerBuilder {
        MeasuredScorerBuilder {
            threshold,
            measure: Arc::new(SumMeasure),
            scorers: Vec::new(),
        }
    }
}

pub fn measured_scorers_system(
    query: Query<(Entity, &MeasuredScorer)>,
    mut scores: Query<&mut Score>,
) {
    for (
        sos_ent,
        MeasuredScorer {
            threshold,
            measure,
            scorers: children,
        },
    ) in query.iter()
    {
        let measured_score = measure.calculate(
            children
                .iter()
                .map(|s| scores.get(s.0).expect("where is it?"))
                .collect::<Vec<_>>(),
        );
        let mut score = scores.get_mut(sos_ent).expect("where did it go?");

        if measured_score < *threshold {
            score.set(0.0);
        } else {
            score.set(measured_score.clamp(0.0, 1.0));
        }
    }
}

#[derive(Debug)]
pub struct MeasuredScorerBuilder {
    threshold: f32,
    measure: Arc<dyn Measure>,
    scorers: Vec<Arc<dyn ScorerBuilder>>,
}

impl MeasuredScorerBuilder {
    /// Sets the measure to be used to combine the child scorers
    pub fn measure(mut self, measure: impl Measure + 'static) -> Self {
        self.measure = Arc::new(measure);
        self
    }

    pub fn push(mut self, scorer: impl ScorerBuilder + 'static) -> Self {
        self.scorers.push(Arc::new(scorer));
        self
    }
}

impl ScorerBuilder for MeasuredScorerBuilder {
    #[allow(clippy::needless_collect)]
    fn build(&self, cmd: &mut Commands, scorer: Entity, actor: Entity) {
        let scorers: Vec<_> = self
            .scorers
            .iter()
            .map(|scorer| scorer.spawn_scorer(cmd, actor))
            .collect();
        cmd.entity(scorer)
            .insert(Transform::default())
            .insert(GlobalTransform::default())
            .push_children(&scorers[..])
            .insert(MeasuredScorer {
                threshold: self.threshold,
                measure: self.measure.clone(),
                scorers: scorers.into_iter().map(ScorerEnt).collect(),
            });
    }
}<|MERGE_RESOLUTION|>--- conflicted
+++ resolved
@@ -10,12 +10,8 @@
 
 use crate::{
     evaluators::Evaluator,
-<<<<<<< HEAD
     measures::{Measure, SumMeasure},
-    thinker::{Actor, ScorerEnt},
-=======
     thinker::{Actor, Scorer, ScorerSpan},
->>>>>>> 849ab346
 };
 
 /**
@@ -756,7 +752,7 @@
 pub struct MeasuredScorer {
     threshold: f32,
     measure: Arc<dyn Measure>,
-    scorers: Vec<ScorerEnt>,
+    scorers: Vec<Scorer>,
 }
 
 impl MeasuredScorer {
@@ -765,6 +761,7 @@
             threshold,
             measure: Arc::new(SumMeasure),
             scorers: Vec::new(),
+            label: None,
         }
     }
 }
@@ -803,6 +800,7 @@
     threshold: f32,
     measure: Arc<dyn Measure>,
     scorers: Vec<Arc<dyn ScorerBuilder>>,
+    label: Option<String>,
 }
 
 impl MeasuredScorerBuilder {
@@ -819,21 +817,22 @@
 }
 
 impl ScorerBuilder for MeasuredScorerBuilder {
+    fn label(&self) -> Option<&str> {
+        self.label.as_deref().or(Some("MeasuredScorer"))
+    }
+
     #[allow(clippy::needless_collect)]
     fn build(&self, cmd: &mut Commands, scorer: Entity, actor: Entity) {
         let scorers: Vec<_> = self
             .scorers
             .iter()
-            .map(|scorer| scorer.spawn_scorer(cmd, actor))
+            .map(|scorer| spawn_scorer(&**scorer, cmd, actor))
             .collect();
         cmd.entity(scorer)
-            .insert(Transform::default())
-            .insert(GlobalTransform::default())
             .push_children(&scorers[..])
-            .insert(MeasuredScorer {
+            .insert(SumOfScorers {
                 threshold: self.threshold,
-                measure: self.measure.clone(),
-                scorers: scorers.into_iter().map(ScorerEnt).collect(),
+                scorers: scorers.into_iter().map(Scorer).collect(),
             });
     }
 }